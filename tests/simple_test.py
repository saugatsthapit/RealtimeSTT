if __name__ == '__main__':

    import os
    import sys
    if os.name == "nt" and (3, 8) <= sys.version_info < (3, 99):
        from torchaudio._extension.utils import _init_dll_path
        _init_dll_path()

    from RealtimeSTT import AudioToTextRecorder

    recorder = AudioToTextRecorder(
        spinner=False,
<<<<<<< HEAD
        input_device_index=1,
=======
>>>>>>> e4ac2ba9
        silero_sensitivity=0.01,
        model="tiny.en",
        language="en",
        )

    print("Say something...")
    
    try:
        while (True):
            print("Detected text: " + recorder.text())
    except KeyboardInterrupt:
        print("Exiting application due to keyboard interrupt")<|MERGE_RESOLUTION|>--- conflicted
+++ resolved
@@ -10,10 +10,6 @@
 
     recorder = AudioToTextRecorder(
         spinner=False,
-<<<<<<< HEAD
-        input_device_index=1,
-=======
->>>>>>> e4ac2ba9
         silero_sensitivity=0.01,
         model="tiny.en",
         language="en",
